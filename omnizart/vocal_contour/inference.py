import numpy as np
from scipy.special import expit
from librosa.core import midi_to_hz

<<<<<<< HEAD
from omnizart.models.utils import padding


def predict(model, score_48, time_index, timesteps, batch_size):

    feature_48 = score_48[time_index:time_index + batch_size, :, :]
    feature_48 = np.reshape(feature_48, (batch_size, timesteps, 384, 1))

    input_features = {'input_score_48': feature_48}

    prediction = model.predict(input_features, batch_size=batch_size)

    return prediction


def inference(feature, model, timestep=128, batch_size=10, feature_num=384):

    f_48_p, p_t, p_b = padding(feature, feature_num, timestep, dimension=True)
    f_48_s = np.zeros((len(f_48_p), timestep, feature_num))

    for i in range(len(f_48_s) - timestep):
        f_48_s[i] = f_48_p[i:i + timestep]

    extract_result_seg = np.zeros(f_48_s.shape + (2,))
    extract_result_seg_flatten = np.zeros(f_48_p.shape + (2,))

    iter_num = int(np.ceil(((len(f_48_s) - timestep) / batch_size)))

    for i in range(1, iter_num + 1):
        print("batch: {}/{}".format(i, iter_num), end="\r")
        time_index = i * batch_size
        probs = predict(
            model, f_48_s, time_index=time_index, timesteps=timestep, batch_size=batch_size
        )
        probs = 1 / (1 + np.exp(-expit(probs)))
        extract_result_seg[time_index:time_index + batch_size] = probs

    for i in range(len(f_48_s) - timestep):
        extract_result_seg_flatten[i:i + timestep] += extract_result_seg[i]

    extract_result_seg = extract_result_seg_flatten[timestep:-timestep, p_t:-p_b, 1]
    avg = 0

    for i, step in enumerate(extract_result_seg):
        maximum = np.sort(step)[-1]
        avg += maximum
        extract_result_seg[i][extract_result_seg[i] < maximum] = 0

    avg /= extract_result_seg.shape[0]
    extract_result_seg[extract_result_seg < avg] = 0
    extract_result_seg[extract_result_seg > avg] = 1

    return extract_result_seg
=======
from omnizart.constants.midi import LOWEST_MIDI_NOTE


def inference(feature, model, timestep=128, batch_size=10, feature_num=384):
    assert len(feature.shape) == 2
    # Padding
    total_samples = len(feature)
    pad_bottom = (feature_num - feature.shape[1]) // 2
    pad_top = feature_num - feature.shape[1] - pad_bottom
    pad_len = timestep - 1
    feature = np.pad(feature, ((pad_len, pad_len), (pad_bottom, pad_top)))

    # Prepare for prediction
    output = np.zeros(feature.shape + (2,))
    total_batches = int(np.ceil(total_samples / batch_size))
    last_batch_idx = len(feature) - pad_len
    for bidx in range(total_batches):
        print(f"batch: {bidx+1}/{total_batches}", end="\r")

        # Collect batch feature
        start_idx = bidx * batch_size
        end_idx = min(start_idx + batch_size, last_batch_idx)
        batch = np.array([feature[idx:idx+timestep] for idx in range(start_idx, end_idx)])  # noqa: E226
        batch = np.expand_dims(batch, axis=3)

        # Predict contour
        batch_pred = model.predict(batch)
        batch_pred = 1 / (1 + np.exp(-expit(batch_pred)))

        # Add the batch results to the output container.
        for idx, pred in enumerate(batch_pred):
            slice_start = start_idx + idx
            slice_end = slice_start + timestep
            output[slice_start:slice_end] += pred
    output = output[pad_len:-pad_len, pad_bottom:-pad_top, 1]  # Remove padding

    # Filter values
    avg_max_val = np.mean(np.max(output, axis=1))
    output = np.where(output > avg_max_val, output, 0)

    # Generate final output F0
    f0 = []  # pylint: disable=invalid-name
    for pitches in output:
        if np.sum(pitches) > 0:
            pidx = np.argmax(pitches)
            f0.append(midi_to_hz(pidx / 4 + LOWEST_MIDI_NOTE))
        else:
            f0.append(0)

    return np.array(f0)
>>>>>>> b2e4f7fe
<|MERGE_RESOLUTION|>--- conflicted
+++ resolved
@@ -2,61 +2,6 @@
 from scipy.special import expit
 from librosa.core import midi_to_hz
 
-<<<<<<< HEAD
-from omnizart.models.utils import padding
-
-
-def predict(model, score_48, time_index, timesteps, batch_size):
-
-    feature_48 = score_48[time_index:time_index + batch_size, :, :]
-    feature_48 = np.reshape(feature_48, (batch_size, timesteps, 384, 1))
-
-    input_features = {'input_score_48': feature_48}
-
-    prediction = model.predict(input_features, batch_size=batch_size)
-
-    return prediction
-
-
-def inference(feature, model, timestep=128, batch_size=10, feature_num=384):
-
-    f_48_p, p_t, p_b = padding(feature, feature_num, timestep, dimension=True)
-    f_48_s = np.zeros((len(f_48_p), timestep, feature_num))
-
-    for i in range(len(f_48_s) - timestep):
-        f_48_s[i] = f_48_p[i:i + timestep]
-
-    extract_result_seg = np.zeros(f_48_s.shape + (2,))
-    extract_result_seg_flatten = np.zeros(f_48_p.shape + (2,))
-
-    iter_num = int(np.ceil(((len(f_48_s) - timestep) / batch_size)))
-
-    for i in range(1, iter_num + 1):
-        print("batch: {}/{}".format(i, iter_num), end="\r")
-        time_index = i * batch_size
-        probs = predict(
-            model, f_48_s, time_index=time_index, timesteps=timestep, batch_size=batch_size
-        )
-        probs = 1 / (1 + np.exp(-expit(probs)))
-        extract_result_seg[time_index:time_index + batch_size] = probs
-
-    for i in range(len(f_48_s) - timestep):
-        extract_result_seg_flatten[i:i + timestep] += extract_result_seg[i]
-
-    extract_result_seg = extract_result_seg_flatten[timestep:-timestep, p_t:-p_b, 1]
-    avg = 0
-
-    for i, step in enumerate(extract_result_seg):
-        maximum = np.sort(step)[-1]
-        avg += maximum
-        extract_result_seg[i][extract_result_seg[i] < maximum] = 0
-
-    avg /= extract_result_seg.shape[0]
-    extract_result_seg[extract_result_seg < avg] = 0
-    extract_result_seg[extract_result_seg > avg] = 1
-
-    return extract_result_seg
-=======
 from omnizart.constants.midi import LOWEST_MIDI_NOTE
 
 
@@ -106,5 +51,4 @@
         else:
             f0.append(0)
 
-    return np.array(f0)
->>>>>>> b2e4f7fe
+    return np.array(f0)