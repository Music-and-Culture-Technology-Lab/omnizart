
General:
    TranscriptionMode:
        Description: Mode of transcription by executing the `omnizart drum transcribe` command.
        Type: String
        Value: Keras
    CheckpointPath:
        Description: Path to the pre-trained models.
        Type: Map
        SubType: [String, String]
        Value:
<<<<<<< HEAD
            Keras: checkpoints/drum/drum_keras
=======
            keras: checkpoints/drum/drum_keras
>>>>>>> 4c8cec79
    Feature:
        Description: Default settings of feature extraction for drum transcription.
        Settings:
            SamplingRate:
                Description: Adjust input sampling rate to this value.
                Type: Integer
                Value: 44100
            PaddingSeconds:
                Description: Padding length to the begin and the end of the raw audio data.
                Type: Float
                Value: 1.0
            LowestNote:
                Description: Lowest MIDI note number to be considered.
                Type: Integer
                Value: 16
            NumberOfNotes:
                Description: Number of total notes to extract.
                Type: Integer
                Value: 120
            HopSize:
                Description: Hop size for computing CQT feature.
                Type: Integer
                Value: 256
            MiniBeatPerBar:
                Description: Number of mini beats in a single 4/4 measure.
                Type: Integer
                Value: 32
            MiniBeatPerSegment:
                Description: Number of mini beats in a single 4/4 measure.
                Type: Integer
                Value: 4
    Dataset:
        Description: Settings of datasets.
        Settings:
            SavePath:
                Description: Path for storing the downloaded datasets.
                Type: String
                Value: ./
            FeatureSavePath:
                Description: Path for storing the extracted feature. Default to the path under the dataset folder.
                Type: String
                Value: +
    Model:
        Description: Default settings of training / testing the model.
        Settings:
            SavePrefix:
                Description: Prefix of the trained model's name to be saved.
                Type: String
                Value: drum
            SavePath:
                Description: Path to save the trained model.
                Type: String
                Value: ./checkpoints/drum
    Inference:
        Description: Default settings when infereing notes.
        Settings:
            BassDrumTh:
                Description: Threshold for the bass drum.
                Type: Float
                Value: 0.85
            SnareTh:
                Description: Threshold for the snare.
                Type: Float
                Value: 1.2
            HihatTh:
                Description: Threshold for the hihat.
                Type: Float
                Value: 0.17
    Training:
        Description: Hyper parameters for training
        Settings:
            Epoch:
                Description: Maximum number of epochs for training.
                Type: Integer
                Value: 50
            Steps:
                Description: Number of training steps for each epoch.
                Type: Integer
                Value: 1000
            ValSteps:
                Description: Number of validation steps after each training epoch.
                Type: Integer
                Value: 100
            BatchSize:
                Description: Batch size of each training step.
                Type: Integer
                Value: 32
            ValBatchSize:
                Description: Batch size of each validation step.
                Type: Integer
                Value: 32
            EarlyStop:
                Description: Terminate the training if the validation performance doesn't imrove after n epochs.
                Type: Integer
                Value: 6
            InitLearningRate:
                Descriptoin: Initial learning rate.
                Type: Float
                Value: 0.00002
            ResBlockNum:
                Description: Number of residual blocks.
                Type: Integer
                Value: 3<|MERGE_RESOLUTION|>--- conflicted
+++ resolved
@@ -9,11 +9,7 @@
         Type: Map
         SubType: [String, String]
         Value:
-<<<<<<< HEAD
             Keras: checkpoints/drum/drum_keras
-=======
-            keras: checkpoints/drum/drum_keras
->>>>>>> 4c8cec79
     Feature:
         Description: Default settings of feature extraction for drum transcription.
         Settings:
