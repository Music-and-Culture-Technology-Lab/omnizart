--- conflicted
+++ resolved
@@ -210,7 +210,6 @@
 
 
 @json_serializable(key_path="./General", value_path="./Value")
-<<<<<<< HEAD
 class VocalFrameSettings(Settings):
     default_setting_file: str = "vocal_frame.yaml"
 
@@ -220,7 +219,39 @@
         self.dataset = self.VocalFrameDatasetset()
         self.model = self.VocalFrameModel()
         self.training = self.VocalFrameTraining()
-=======
+
+        super().__init__(conf_path=conf_path)
+
+    @json_serializable(key_path="./Settings", value_path="./Value")
+    class VocalFrameFeature():
+        def __init__(self):
+            self.hop_size: float = None
+            self.sampling_rate: int = None
+            self.window_size: int = None
+
+    @json_serializable(key_path="./Settings", value_path="./Value")
+    class VocalFrameDatasetset():
+        def __init__(self):
+            self.save_path: str = None
+            self.feature_save_path: str = None
+
+    @json_serializable(key_path="./Settings", value_path="./Value")
+    class VocalFrameModel():
+        def __init__(self):
+            self.save_prefix: str = None
+            self.save_path: str = None
+
+    @json_serializable(key_path="./Settings", value_path="./Value")
+    class VocalFrameTraining():
+        def __init__(self):
+            self.epoch: int = None
+            self.early_stop: int = None
+            self.steps: int = None
+            self.batch_size: int = None
+            self.timesteps: int = None
+
+
+@json_serializable(key_path="./General", value_path="./Value")
 class VocalSettings(Settings):
     default_setting_file: str = "vocal.yaml"
 
@@ -231,21 +262,10 @@
         self.dataset = self.VocalDataset()
         self.model = self.VocalModel()
         self.training = self.VocalTraining()
->>>>>>> 4c8cec79
-
-        super().__init__(conf_path=conf_path)
-
-    @json_serializable(key_path="./Settings", value_path="./Value")
-<<<<<<< HEAD
-    class VocalFrameFeature():
-        def __init__(self):
-            self.hop_size: float = None
-            self.sampling_rate: int = None
-            self.window_size: int = None
-
-    @json_serializable(key_path="./Settings", value_path="./Value")
-    class VocalFrameDatasetset():
-=======
+
+        super().__init__(conf_path=conf_path)
+
+    @json_serializable(key_path="./Settings", value_path="./Value")
     class VocalFeature():
         def __init__(self):
             self.hop_size: float = None
@@ -258,31 +278,17 @@
 
     @json_serializable(key_path="./Settings", value_path="./Value")
     class VocalDataset():
->>>>>>> 4c8cec79
-        def __init__(self):
-            self.save_path: str = None
-            self.feature_save_path: str = None
-
-    @json_serializable(key_path="./Settings", value_path="./Value")
-<<<<<<< HEAD
-    class VocalFrameModel():
-=======
+        def __init__(self):
+            self.save_path: str = None
+            self.feature_save_path: str = None
+
+    @json_serializable(key_path="./Settings", value_path="./Value")
     class VocalModel():
->>>>>>> 4c8cec79
-        def __init__(self):
-            self.save_prefix: str = None
-            self.save_path: str = None
-
-    @json_serializable(key_path="./Settings", value_path="./Value")
-<<<<<<< HEAD
-    class VocalFrameTraining():
-        def __init__(self):
-            self.epoch: int = None
-            self.early_stop: int = None
-            self.steps: int = None
-            self.batch_size: int = None
-            self.timesteps: int = None
-=======
+        def __init__(self):
+            self.save_prefix: str = None
+            self.save_path: str = None
+
+    @json_serializable(key_path="./Settings", value_path="./Value")
     class VocalTraining():
         def __init__(self):
             self.epoch: int = None
@@ -291,5 +297,4 @@
             self.batch_size: int = None
             self.val_batch_size: int = None
             self.early_stop: int = None
-            self.init_learning_rate: float = None
->>>>>>> 4c8cec79
+            self.init_learning_rate: float = None