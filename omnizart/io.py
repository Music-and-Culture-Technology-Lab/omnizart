--- conflicted
+++ resolved
@@ -79,11 +79,7 @@
 
     except (ImportError, adapter.SpleeterError) as error:
         logger.warning(
-<<<<<<< HEAD
-            "Failed to load audio with Spleeter due to '%s', Continue to use Librosa.", str(error)
-=======
             "Failed to load audio with Spleeter due to '%s'. Continue to use Librosa.", str(error)
->>>>>>> 2e969b36
         )
         audio, fs = load_audio_with_librosa(audio_path, sampling_rate=sampling_rate, mono=mono)
         if not mono:
