--- conflicted
+++ resolved
@@ -2,12 +2,6 @@
 
 ## 0.2.0 - 2020-
 
-<<<<<<< HEAD
-Vocal transcription is available now!
-
-### Features
-- Release `vocal` and `vocal-contour` submodules. 
-=======
 ### Vocal melody transcription in both frame- and note-level are live!
 We release the modules for vocal melody transcription after a decent amount of effort. 
 Now you can transcribe your favorite singing voice.
@@ -25,7 +19,6 @@
 
 ### Bug Fix
 - Fix bugs of passing the wrong parameter to vamp for chroma feature extraction.
->>>>>>> 2e969b36
 
 ---
 
